import React from 'react';
import { Switch } from '~/components/ui/Switch';
import { useSettings } from '~/lib/hooks/useSettings';

export default function FeaturesTab() {
<<<<<<< HEAD
  const {
    debug,
    enableDebugMode,
    isLocalModel,
    enableLocalModels,
    enableEventLogs,
    useLatestBranch,
    enableLatestBranch,
  } = useSettings();
=======
  const { debug, enableDebugMode, isLocalModel, enableLocalModels, enableEventLogs, latestBranch, enableLatestBranch } =
    useSettings();
>>>>>>> dd24ccc2

  const handleToggle = (enabled: boolean) => {
    enableDebugMode(enabled);
    enableEventLogs(enabled);
  };

  return (
    <div className="p-4 bg-bolt-elements-bg-depth-2 border border-bolt-elements-borderColor rounded-lg mb-4">
      <div className="mb-6">
        <h3 className="text-lg font-medium text-bolt-elements-textPrimary mb-4">Optional Features</h3>
        <div className="space-y-4">
          <div className="flex items-center justify-between">
            <span className="text-bolt-elements-textPrimary">Debug Features</span>
            <Switch className="ml-auto" checked={debug} onCheckedChange={handleToggle} />
          </div>
          <div className="flex items-center justify-between">
            <div>
              <span className="text-bolt-elements-textPrimary">Use Main Branch</span>
              <p className="text-sm text-bolt-elements-textSecondary">
                Check for updates against the main branch instead of stable
              </p>
            </div>
            <Switch className="ml-auto" checked={latestBranch} onCheckedChange={enableLatestBranch} />
          </div>
        </div>
      </div>

      <div className="mb-6 border-t border-bolt-elements-borderColor pt-4">
        <h3 className="text-lg font-medium text-bolt-elements-textPrimary mb-4">Experimental Features</h3>
        <p className="text-sm text-bolt-elements-textSecondary mb-4">
          Disclaimer: Experimental features may be unstable and are subject to change.
        </p>
        <div className="flex items-center justify-between mb-2">
          <span className="text-bolt-elements-textPrimary">Experimental Providers</span>
          <Switch className="ml-auto" checked={isLocalModel} onCheckedChange={enableLocalModels} />
        </div>
      </div>
    </div>
  );
}<|MERGE_RESOLUTION|>--- conflicted
+++ resolved
@@ -3,20 +3,8 @@
 import { useSettings } from '~/lib/hooks/useSettings';
 
 export default function FeaturesTab() {
-<<<<<<< HEAD
-  const {
-    debug,
-    enableDebugMode,
-    isLocalModel,
-    enableLocalModels,
-    enableEventLogs,
-    useLatestBranch,
-    enableLatestBranch,
-  } = useSettings();
-=======
-  const { debug, enableDebugMode, isLocalModel, enableLocalModels, enableEventLogs, latestBranch, enableLatestBranch } =
-    useSettings();
->>>>>>> dd24ccc2
+
+  const { debug, enableDebugMode, isLocalModel, enableLocalModels, enableEventLogs, latestBranch, enableLatestBranch } = useSettings();
 
   const handleToggle = (enabled: boolean) => {
     enableDebugMode(enabled);
